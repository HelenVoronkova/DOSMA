--- conflicted
+++ resolved
@@ -166,18 +166,10 @@
 
     def __save_quant_data__(self, dirpath):
         """Save quantitative data and 2D visualizations of tibial cartilage
-
-<<<<<<< HEAD
-               Check which quantitative values (T2, T1rho, etc) are defined for tibial cartilage and analyze these
-               1. Save 2D total, superficial, and deep visualization maps
-               2. Save {'medial', 'lateral'}, {'anterior', 'posterior'}, {'superior', 'inferior', 'total'} data to excel
-                       file
-=======
         Check which quantitative values (T2, T1rho, etc) are defined for meniscus and analyze these
         1. Save 2D total, superficial, and deep visualization maps
         2. Save {'medial', 'lateral'}, {'anterior', 'posterior'}, {'superior', 'inferior', 'total'} data to excel
                file
->>>>>>> 27d34966
 
         :param dirpath: base filepath to save data
         """
